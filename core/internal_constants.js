/**
 * @license
 * Copyright 2021 Google LLC
 * SPDX-License-Identifier: Apache-2.0
 */

/**
 * @fileoverview Module that provides constants for use inside Blockly. Do not
 * use these constants outside of the core library.
 * @package
 */
'use strict';

/**
 * Module that provides constants for use inside Blockly. Do not
 * use these constants outside of the core library.
 * @namespace Blockly.internalConstants
 */
goog.module('Blockly.internalConstants');

const {ConnectionType} = goog.require('Blockly.ConnectionType');


/**
 * Number of characters to truncate a collapsed block to.
 * @alias Blockly.internalConstants.COLLAPSE_CHARS
 */
const COLLAPSE_CHARS = 30;
exports.COLLAPSE_CHARS = COLLAPSE_CHARS;

/**
 * When dragging a block out of a stack, split the stack in two (true), or drag
 * out the block healing the stack (false).
 * @alias Blockly.internalConstants.DRAG_STACK
 */
const DRAG_STACK = true;
exports.DRAG_STACK = DRAG_STACK;

/**
<<<<<<< HEAD
 * Sprited icons and images.
 * @alias Blockly.internalConstants.SPRITE
 */
const SPRITE = {
  width: 96,
  height: 124,
  url: 'sprites.png',
};
exports.SPRITE = SPRITE;

/**
 * ENUM for no drag operation.
 * @const
 * @alias Blockly.internalConstants.DRAG_NONE
 */
const DRAG_NONE = 0;
exports.DRAG_NONE = DRAG_NONE;

/**
 * ENUM for inside the sticky DRAG_RADIUS.
 * @const
 * @alias Blockly.internalConstants.DRAG_STICKY
 */
const DRAG_STICKY = 1;
exports.DRAG_STICKY = DRAG_STICKY;

/**
 * ENUM for inside the non-sticky DRAG_RADIUS, for differentiating between
 * clicks and drags.
 * @const
 * @alias Blockly.internalConstants.DRAG_BEGIN
 */
const DRAG_BEGIN = 1;
exports.DRAG_BEGIN = DRAG_BEGIN;

/**
 * ENUM for freely draggable (outside the DRAG_RADIUS, if one applies).
 * @const
 * @alias Blockly.internalConstants.DRAG_FREE
 */
const DRAG_FREE = 2;
exports.DRAG_FREE = DRAG_FREE;

/**
=======
>>>>>>> c4a25eb3
 * Lookup table for determining the opposite type of a connection.
 * @const
 * @alias Blockly.internalConstants.OPPOSITE_TYPE
 */
const OPPOSITE_TYPE = [];
OPPOSITE_TYPE[ConnectionType.INPUT_VALUE] = ConnectionType.OUTPUT_VALUE;
OPPOSITE_TYPE[ConnectionType.OUTPUT_VALUE] = ConnectionType.INPUT_VALUE;
OPPOSITE_TYPE[ConnectionType.NEXT_STATEMENT] =
    ConnectionType.PREVIOUS_STATEMENT;
OPPOSITE_TYPE[ConnectionType.PREVIOUS_STATEMENT] =
    ConnectionType.NEXT_STATEMENT;

exports.OPPOSITE_TYPE = OPPOSITE_TYPE;

/**
 * String for use in the dropdown created in field_variable.
 * This string indicates that this option in the dropdown is 'Rename
 * variable...' and if selected, should trigger the prompt to rename a variable.
 * @const {string}
 * @alias Blockly.internalConstants.RENAME_VARIABLE_ID
 */
const RENAME_VARIABLE_ID = 'RENAME_VARIABLE_ID';
exports.RENAME_VARIABLE_ID = RENAME_VARIABLE_ID;

/**
 * String for use in the dropdown created in field_variable.
 * This string indicates that this option in the dropdown is 'Delete the "%1"
 * variable' and if selected, should trigger the prompt to delete a variable.
 * @const {string}
 * @alias Blockly.internalConstants.DELETE_VARIABLE_ID
 */
const DELETE_VARIABLE_ID = 'DELETE_VARIABLE_ID';
exports.DELETE_VARIABLE_ID = DELETE_VARIABLE_ID;<|MERGE_RESOLUTION|>--- conflicted
+++ resolved
@@ -37,53 +37,6 @@
 exports.DRAG_STACK = DRAG_STACK;
 
 /**
-<<<<<<< HEAD
- * Sprited icons and images.
- * @alias Blockly.internalConstants.SPRITE
- */
-const SPRITE = {
-  width: 96,
-  height: 124,
-  url: 'sprites.png',
-};
-exports.SPRITE = SPRITE;
-
-/**
- * ENUM for no drag operation.
- * @const
- * @alias Blockly.internalConstants.DRAG_NONE
- */
-const DRAG_NONE = 0;
-exports.DRAG_NONE = DRAG_NONE;
-
-/**
- * ENUM for inside the sticky DRAG_RADIUS.
- * @const
- * @alias Blockly.internalConstants.DRAG_STICKY
- */
-const DRAG_STICKY = 1;
-exports.DRAG_STICKY = DRAG_STICKY;
-
-/**
- * ENUM for inside the non-sticky DRAG_RADIUS, for differentiating between
- * clicks and drags.
- * @const
- * @alias Blockly.internalConstants.DRAG_BEGIN
- */
-const DRAG_BEGIN = 1;
-exports.DRAG_BEGIN = DRAG_BEGIN;
-
-/**
- * ENUM for freely draggable (outside the DRAG_RADIUS, if one applies).
- * @const
- * @alias Blockly.internalConstants.DRAG_FREE
- */
-const DRAG_FREE = 2;
-exports.DRAG_FREE = DRAG_FREE;
-
-/**
-=======
->>>>>>> c4a25eb3
  * Lookup table for determining the opposite type of a connection.
  * @const
  * @alias Blockly.internalConstants.OPPOSITE_TYPE
